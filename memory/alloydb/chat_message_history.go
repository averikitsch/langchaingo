package alloydb

import (
	"context"
	"encoding/json"
	"errors"
	"fmt"
<<<<<<< HEAD
=======
	"time"

>>>>>>> c7498b48
	"github.com/jackc/pgx/v5"
	"github.com/tmc/langchaingo/llms"
	"github.com/tmc/langchaingo/schema"
	"github.com/tmc/langchaingo/util/alloydbutil"
)

type ChatMessageHistory struct {
	engine     alloydbutil.PostgresEngine
	sessionID  string
	tableName  string
	schemaName string
}

var _ schema.ChatMessageHistory = &ChatMessageHistory{}

// NewChatMessageHistory creates a new NewChatMessageHistory with options.
func NewChatMessageHistory(ctx context.Context,
	engine alloydbutil.PostgresEngine,
	tableName,
	sessionID string,
	opts ...ChatMessageHistoryStoresOption,
) (ChatMessageHistory, error) {
	var err error
	// Ensure required fields are set
	if engine.Pool == nil {
		return ChatMessageHistory{}, errors.New("alloyDB engine must be provided")
	}
	if tableName == "" {
		return ChatMessageHistory{}, errors.New("table name must be provided")
	}
	if sessionID == "" {
		return ChatMessageHistory{}, errors.New("session ID must be provided")
	}
	cmh := ChatMessageHistory{
		engine:    engine,
		tableName: tableName,
		sessionID: sessionID,
	}
	cmh = applyChatMessageHistoryOptions(cmh, opts...)

	err = cmh.validateTable(ctx)
	if err != nil {
		return ChatMessageHistory{}, fmt.Errorf("error validating table '%s' in schema '%s': %w", tableName, cmh.schemaName, err)
	}
	return cmh, nil
}

// validateTable validates if a table with a specific schema exist and it
// contains the required columns.
func (c *ChatMessageHistory) validateTable(ctx context.Context) error {
	tableExistsQuery := fmt.Sprintf(`SELECT EXISTS (
		SELECT FROM information_schema.tables 
		WHERE table_schema = '%s' AND table_name = '%s');`,
		c.schemaName, c.tableName)
	var exists bool
	err := c.engine.Pool.QueryRow(ctx, tableExistsQuery).Scan(&exists)
	if err != nil {
		return fmt.Errorf("error validating the existence of table '%s' in schema '%s': %w", c.tableName, c.schemaName, err)
	}
	if !exists {
		return fmt.Errorf("table '%s' does not exist in schema '%s'", c.tableName, c.schemaName)
	}

	// Required columns with their types
	requiredColumns := map[string]string{
		"id":         "integer",
		"session_id": "text",
		"data":       "json",
		"type":       "text",
	}

	columns := make(map[string]string)

	// Get the columns from the table
	columnsQuery := fmt.Sprintf(`
    	SELECT column_name, data_type
    	FROM information_schema.columns
   	 	WHERE table_schema = '%s' AND table_name = '%s';`, c.schemaName, c.tableName)

	rows, err := c.engine.Pool.Query(ctx, columnsQuery)
	if err != nil {
		return fmt.Errorf("error fetching columns from table '%s' in schema '%s': %w", c.tableName, c.schemaName, err)
	}
	defer rows.Close()

	for rows.Next() {
		var columnName, dataType string
		if err := rows.Scan(&columnName, &dataType); err != nil {
			return fmt.Errorf("error scanning column names from table '%s' in schema '%s': %w", c.tableName, c.schemaName, err)
		}
		columns[columnName] = dataType
	}

	// Validate column names and types
	for reqColumn, expectedType := range requiredColumns {
		actualType, found := columns[reqColumn]
		if !found {
			return fmt.Errorf("error, column '%s' is missing in table '%s'. Expected columns: %v", reqColumn, c.tableName, requiredColumns)
		}
		if actualType != expectedType {
			return fmt.Errorf("error, column '%s' in table '%s' has type '%s', but expected type '%s'",
				reqColumn, c.tableName, actualType, expectedType)
		}
	}
	return nil
}

// addMessage adds a new message into the ChatMessageHistory for a given
// session.
func (c *ChatMessageHistory) addMessage(ctx context.Context, content string, messageType llms.ChatMessageType) error {
	data, err := json.Marshal(content)
	if err != nil {
		return fmt.Errorf("failed to serialize content to JSON: %w", err)
	}
	query := fmt.Sprintf(`INSERT INTO %q.%q (session_id, data, type) VALUES ($1, $2, $3)`,
		c.schemaName, c.tableName)

	_, err = c.engine.Pool.Exec(ctx, query, c.sessionID, data, messageType)
	if err != nil {
		return fmt.Errorf("failed to add message to database: %w", err)
	}
	return nil
}

// AddMessage adds a message to the ChatMessageHistory.
func (c *ChatMessageHistory) AddMessage(ctx context.Context, message llms.ChatMessage) error {
	return c.addMessage(ctx, message.GetContent(), message.GetType())
}

// AddAIMessage adds an AI-generated message to the ChatMessageHistory.
func (c *ChatMessageHistory) AddAIMessage(ctx context.Context, content string) error {
	return c.addMessage(ctx, content, llms.ChatMessageTypeAI)
}

// AddUserMessage adds a user-generated message to the ChatMessageHistory.
func (c *ChatMessageHistory) AddUserMessage(ctx context.Context, content string) error {
	return c.addMessage(ctx, content, llms.ChatMessageTypeHuman)
}

// Clear removes all messages associated with a session from the
// ChatMessageHistory.
func (c *ChatMessageHistory) Clear(ctx context.Context) error {
	query := fmt.Sprintf(`DELETE FROM %q.%q WHERE session_id = $1`,
		c.schemaName, c.tableName)

	_, err := c.engine.Pool.Exec(ctx, query, c.sessionID)
	if err != nil {
		return fmt.Errorf("failed to clear session %s: %w", c.sessionID, err)
	}
	return err
}

// AddMessages adds multiple messages to the ChatMessageHistory for a given
// session.
func (c *ChatMessageHistory) AddMessages(ctx context.Context, messages []llms.ChatMessage) error {
	b := &pgx.Batch{}
	query := fmt.Sprintf(`INSERT INTO %q.%q (session_id, data, type) VALUES ($1, $2, $3)`,
		c.schemaName, c.tableName)

	for _, message := range messages {
		data, err := json.Marshal(message.GetContent())
		if err != nil {
			return fmt.Errorf("failed to serialize content to JSON: %w", err)
		}
		b.Queue(query, c.sessionID, data, message.GetType())
	}
	return c.engine.Pool.SendBatch(ctx, b).Close()
}

// Messages retrieves all messages associated with a session from the
// ChatMessageHistory.
func (c *ChatMessageHistory) Messages(ctx context.Context) ([]llms.ChatMessage, error) {
	query := fmt.Sprintf(
		`SELECT id, session_id, data, type FROM %q.%q WHERE session_id = $1 ORDER BY id`,
		c.schemaName, c.tableName,
	)

	rows, err := c.engine.Pool.Query(ctx, query, c.sessionID)
	if err != nil {
		return nil, fmt.Errorf("failed to retrieve messages: %w", err)
	}
	defer rows.Close()

	var messages []llms.ChatMessage
	for rows.Next() {
		var id int
		var sessionID, data, messageType string

		if err := rows.Scan(&id, &sessionID, &data, &messageType); err != nil {
			return nil, fmt.Errorf("failed to scan row: %w", err)
		}

		// Variable to hold the deserialized content
		var content string

		// Unmarshal the JSON data into the content variable
		err := json.Unmarshal([]byte(data), &content)
		if err != nil {
			return nil, fmt.Errorf("failed to unmarshal data: %w", err)
		}
		switch messageType {
		case string(llms.ChatMessageTypeAI):
			messages = append(messages, llms.AIChatMessage{Content: content})
		case string(llms.ChatMessageTypeHuman):
			messages = append(messages, llms.HumanChatMessage{Content: content})
		case string(llms.ChatMessageTypeSystem):
			messages = append(messages, llms.SystemChatMessage{Content: content})
		default:
			return nil, fmt.Errorf("unsupported message type: %s", messageType)
		}
	}

	if err := rows.Err(); err != nil {
		return nil, fmt.Errorf("failed to iterate over rows: %w", err)
	}

	return messages, nil
}

// SetMessages clears the current messages from the ChatMessageHistory for a
// given session and then adds new messages to it.
func (c *ChatMessageHistory) SetMessages(ctx context.Context, messages []llms.ChatMessage) error {
	err := c.Clear(ctx)
	if err != nil {
		return err
	}

	b := &pgx.Batch{}
	query := fmt.Sprintf(`INSERT INTO %q.%q (session_id, data, type) VALUES ($1, $2, $3)`,
		c.schemaName, c.tableName)

	for _, message := range messages {
		data, err := json.Marshal(message.GetContent())
		if err != nil {
			return fmt.Errorf("failed to serialize content to JSON: %w", err)
		}
		b.Queue(query, c.sessionID, data, message.GetType())
	}
	return c.engine.Pool.SendBatch(ctx, b).Close()
}<|MERGE_RESOLUTION|>--- conflicted
+++ resolved
@@ -5,11 +5,7 @@
 	"encoding/json"
 	"errors"
 	"fmt"
-<<<<<<< HEAD
-=======
-	"time"
-
->>>>>>> c7498b48
+
 	"github.com/jackc/pgx/v5"
 	"github.com/tmc/langchaingo/llms"
 	"github.com/tmc/langchaingo/schema"
