--- conflicted
+++ resolved
@@ -46,8 +46,4 @@
         env:
           OPENAI_API_KEY: ${{ secrets.OPENAI_API_KEY }}
           GENAI_API_KEY: ${{ secrets.GENAI_API_KEY }}
-<<<<<<< HEAD
-        run: go test -v ./...
-=======
         run: go test -v ./... -race
->>>>>>> d3e43b63
